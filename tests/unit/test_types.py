--- conflicted
+++ resolved
@@ -173,9 +173,7 @@
         self.assertEqual([b"address"], ctype.subtypes[1].names)
 
         self.assertEqual(UTF8Type, ctype.subtypes[2])
-
-<<<<<<< HEAD
-        self.assertEquals(['city', None, 'zip'], ctype.names)
+        self.assertEqual([b'city', None, b'zip'], ctype.names)
 
     def test_empty_value(self):
         self.assertEqual(str(EmptyValue()), 'EMPTY')
@@ -229,7 +227,4 @@
     def test_cql_quote(self):
         self.assertEqual(cql_quote(u'test'), "'test'")
         self.assertEqual(cql_quote('test'), "'test'")
-        self.assertEqual(cql_quote(0), '0')
-=======
-        self.assertEqual([b'city', None, b'zip'], ctype.names)
->>>>>>> f979435d
+        self.assertEqual(cql_quote(0), '0')