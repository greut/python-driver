--- conflicted
+++ resolved
@@ -28,16 +28,10 @@
 from cassandra.policies import (RoundRobinPolicy, ExponentialReconnectionPolicy,
                                 RetryPolicy, SimpleConvictionPolicy, HostDistance,
                                 WhiteListRoundRobinPolicy)
+from cassandra.protocol import MAX_SUPPORTED_VERSION
 from cassandra.query import SimpleStatement, TraceUnavailable
 
-<<<<<<< HEAD
-from tests.integration import use_singledc, PROTOCOL_VERSION, get_server_versions, get_node, execute_until_pass
-=======
-from cassandra.protocol import MAX_SUPPORTED_VERSION
-
-from tests.integration import use_singledc, PROTOCOL_VERSION, get_server_versions, get_node, CASSANDRA_VERSION
-
->>>>>>> 0b6e2507
+from tests.integration import use_singledc, PROTOCOL_VERSION, get_server_versions, get_node, CASSANDRA_VERSION, execute_until_pass
 from tests.integration.util import assert_quiescent_pool_state
 
 
