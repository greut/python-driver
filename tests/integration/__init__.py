--- conflicted
+++ resolved
@@ -33,15 +33,9 @@
 from itertools import groupby
 import six
 
-<<<<<<< HEAD
 from cassandra import OperationTimedOut, ReadTimeout, ReadFailure, WriteTimeout, WriteFailure, \
     AlreadyExists, InvalidRequest
-=======
-from cassandra import OperationTimedOut, ReadTimeout, ReadFailure, WriteTimeout, WriteFailure, AlreadyExists, \
-    InvalidRequest
-from cassandra.cluster import NoHostAvailable
-
->>>>>>> 61ef40ae
+
 from cassandra.protocol import ConfigurationException
 
 try:
@@ -111,25 +105,6 @@
 
 default_cassandra_version = '2.2.0'
 
-<<<<<<< HEAD
-
-def _get_cass_version_from_dse(dse_version):
-    if dse_version.startswith('4.6') or dse_version.startswith('4.5'):
-        raise Exception("Cassandra Version 2.0 not supported anymore")
-    elif dse_version.startswith('4.7') or dse_version.startswith('4.8'):
-        cass_ver = "2.1"
-    elif dse_version.startswith('5.0'):
-        cass_ver = "3.0"
-    elif dse_version.startswith("5.1"):
-        cass_ver = "3.10"
-    else:
-        log.error("Unknown dse version found {0}, defaulting to 2.1".format(dse_version))
-        cass_ver = "2.1"
-
-    return cass_ver
-
-=======
->>>>>>> 61ef40ae
 CASSANDRA_IP = os.getenv('CASSANDRA_IP', '127.0.0.1')
 CASSANDRA_DIR = os.getenv('CASSANDRA_DIR', None)
 CASSANDRA_VERSION = os.getenv('CASSANDRA_VERSION', default_cassandra_version)
@@ -202,12 +177,7 @@
     elif version >= Version('2.0'):
         raise Exception("Cassandra Version 2.0 not supported anymore")
     else:
-<<<<<<< HEAD
         raise Exception("Cassandra Version not supported anymore")
-=======
-        return (1, )
->>>>>>> 61ef40ae
-
 
 def get_unsupported_lower_protocol():
     """
