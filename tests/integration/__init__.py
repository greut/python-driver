# Copyright 2013-2017 DataStax, Inc.
#
# Licensed under the Apache License, Version 2.0 (the "License");
# you may not use this file except in compliance with the License.
# You may obtain a copy of the License at
#
# http://www.apache.org/licenses/LICENSE-2.0
#
# Unless required by applicable law or agreed to in writing, software
# distributed under the License is distributed on an "AS IS" BASIS,
# WITHOUT WARRANTIES OR CONDITIONS OF ANY KIND, either express or implied.
# See the License for the specific language governing permissions and
# limitations under the License.
import os

EVENT_LOOP_MANAGER = os.getenv('EVENT_LOOP_MANAGER', "libev")
if "gevent" in EVENT_LOOP_MANAGER:
    import gevent.monkey
    gevent.monkey.patch_all()
    from cassandra.io.geventreactor import GeventConnection
    connection_class = GeventConnection
elif "eventlet" in EVENT_LOOP_MANAGER:
    from eventlet import monkey_patch
    monkey_patch()

    from cassandra.io.eventletreactor import EventletConnection
    connection_class = EventletConnection
elif "async" in EVENT_LOOP_MANAGER:
    from cassandra.io.asyncorereactor import AsyncoreConnection
    connection_class = AsyncoreConnection
elif "twisted" in EVENT_LOOP_MANAGER:
    from cassandra.io.twistedreactor import TwistedConnection
    connection_class = TwistedConnection

else:
    from cassandra.io.libevreactor import LibevConnection
    connection_class = LibevConnection

from cassandra.cluster import Cluster
Cluster.connection_class = connection_class

try:
    import unittest2 as unittest
except ImportError:
    import unittest  # noqa
from packaging.version import Version
import logging
import socket
import sys
import time
import traceback
import platform
from threading import Event
from subprocess import call
from itertools import groupby

from cassandra import OperationTimedOut, ReadTimeout, ReadFailure, WriteTimeout, WriteFailure, AlreadyExists, \
    InvalidRequest

from cassandra.protocol import ConfigurationException

try:
    from ccmlib.cluster import Cluster as CCMCluster
    from ccmlib.dse_cluster import DseCluster
    from ccmlib.cluster_factory import ClusterFactory as CCMClusterFactory
    from ccmlib import common
except ImportError as e:
    CCMClusterFactory = None

log = logging.getLogger(__name__)

CLUSTER_NAME = 'test_cluster'
SINGLE_NODE_CLUSTER_NAME = 'single_node'
MULTIDC_CLUSTER_NAME = 'multidc_test_cluster'

CCM_CLUSTER = None

path = os.path.join(os.path.abspath(os.path.dirname(__file__)), 'ccm')
if not os.path.exists(path):
    os.mkdir(path)

cass_version = None
cql_version = None


def get_server_versions():
    """
    Probe system.local table to determine Cassandra and CQL version.
    Returns a tuple of (cassandra_version, cql_version).
    """
    global cass_version, cql_version

    if cass_version is not None:
        return (cass_version, cql_version)

    c = Cluster()
    s = c.connect()
    row = s.execute('SELECT cql_version, release_version FROM system.local')[0]

    cass_version = _tuple_version(row.release_version)
    cql_version = _tuple_version(row.cql_version)

    c.shutdown()

    return (cass_version, cql_version)


def _tuple_version(version_string):
    if '-' in version_string:
        version_string = version_string[:version_string.index('-')]

    return tuple([int(p) for p in version_string.split('.')])


USE_CASS_EXTERNAL = bool(os.getenv('USE_CASS_EXTERNAL', False))
KEEP_TEST_CLUSTER = bool(os.getenv('KEEP_TEST_CLUSTER', False))
SIMULACRON_JAR = os.getenv('SIMULACRON_JAR', None)

# If set to to true this will force the Cython tests to run regardless of whether they are installed
cython_env = os.getenv('VERIFY_CYTHON', "False")


VERIFY_CYTHON = False

if(cython_env == 'True'):
    VERIFY_CYTHON = True

default_cassandra_version = '2.2.0'


def _get_cass_version_from_dse(dse_version):
    if dse_version.startswith('4.6') or dse_version.startswith('4.5'):
        cass_ver = "2.0"
    elif dse_version.startswith('4.7') or dse_version.startswith('4.8'):
        cass_ver = "2.1"
    elif dse_version.startswith('5.0'):
        cass_ver = "3.0"
    elif dse_version.startswith("5.1"):
        cass_ver = "3.10"
    else:
        log.error("Uknown dse version found {0}, defaulting to 2.1".format(dse_version))
        cass_ver = "2.1"

    return cass_ver

CASSANDRA_IP = os.getenv('CASSANDRA_IP', '127.0.0.1')
CASSANDRA_DIR = os.getenv('CASSANDRA_DIR', None)
DSE_VERSION = os.getenv('DSE_VERSION', None)
DSE_CRED = os.getenv('DSE_CREDS', None)
if DSE_VERSION:
    CASSANDRA_VERSION = _get_cass_version_from_dse(DSE_VERSION)
else:
    CASSANDRA_VERSION = os.getenv('CASSANDRA_VERSION', default_cassandra_version)

CCM_KWARGS = {}
if CASSANDRA_DIR:
    log.info("Using Cassandra dir: %s", CASSANDRA_DIR)
    CCM_KWARGS['install_dir'] = CASSANDRA_DIR

else:
    log.info('Using Cassandra version: %s', CASSANDRA_VERSION)
    CCM_KWARGS['version'] = CASSANDRA_VERSION

if DSE_VERSION:
    log.info('Using DSE version: %s', DSE_VERSION)
    if not CASSANDRA_DIR:
        CCM_KWARGS['version'] = DSE_VERSION
        if DSE_CRED:
            log.info("Using DSE credentials file located at {0}".format(DSE_CRED))
            CCM_KWARGS['dse_credentials_file'] = DSE_CRED


#This changes the default contact_point parameter in Cluster
def set_default_cass_ip():
    if CASSANDRA_IP.startswith("127.0.0."):
        return
    defaults = list(Cluster.__init__.__defaults__)
    defaults = [[CASSANDRA_IP]] + defaults[1:]
    try:
        Cluster.__init__.__defaults__ = tuple(defaults)
    except:
        Cluster.__init__.__func__.__defaults__ = tuple(defaults)


def get_default_protocol():

    if Version(CASSANDRA_VERSION) >= Version('2.2'):
        return 4
    elif Version(CASSANDRA_VERSION) >= Version('2.1'):
        return 3
    elif Version(CASSANDRA_VERSION) >= Version('2.0'):
        return 2
    else:
        return 1


def get_supported_protocol_versions():
    """
    1.2 -> 1
    2.0 -> 2, 1
    2.1 -> 3, 2, 1
    2.2 -> 4, 3, 2, 1
    3.X -> 4, 3
    3.10 -> 5(beta),4,3
`   """
    if Version(CASSANDRA_VERSION) >= Version('3.10'):
        return (3, 4, 5)
    elif Version(CASSANDRA_VERSION) >= Version('3.0'):
        return (3, 4)
    elif Version(CASSANDRA_VERSION) >= Version('2.2'):
        return (1, 2, 3, 4)
    elif Version(CASSANDRA_VERSION) >= Version('2.1'):
        return (1, 2, 3)
    elif Version(CASSANDRA_VERSION) >= Version('2.0'):
        return (1, 2)
    else:
        return (1)


def get_unsupported_lower_protocol():
    """
    This is used to determine the lowest protocol version that is NOT
    supported by the version of C* running
    """

    if Version(CASSANDRA_VERSION) >= Version('3.0'):
        return 2
    else:
        return None


def get_unsupported_upper_protocol():
    """
    This is used to determine the highest protocol version that is NOT
    supported by the version of C* running
    """

    if Version(CASSANDRA_VERSION) >= Version('2.2'):
        return None
    if Version(CASSANDRA_VERSION) >= Version('2.1'):
        return 4
    elif Version(CASSANDRA_VERSION) >= Version('2.0'):
        return 3
    else:
        return None

default_protocol_version = get_default_protocol()


PROTOCOL_VERSION = int(os.getenv('PROTOCOL_VERSION', default_protocol_version))

local = unittest.skipUnless(CASSANDRA_IP.startswith("127.0.0."), 'Tests only runs against local C*')
notprotocolv1 = unittest.skipUnless(PROTOCOL_VERSION > 1, 'Protocol v1 not supported')
lessthenprotocolv4 = unittest.skipUnless(PROTOCOL_VERSION < 4, 'Protocol versions 4 or greater not supported')
greaterthanprotocolv3 = unittest.skipUnless(PROTOCOL_VERSION >= 4, 'Protocol versions less than 4 are not supported')
protocolv5 = unittest.skipUnless(5 in get_supported_protocol_versions(), 'Protocol versions less than 5 are not supported')

greaterthancass20 = unittest.skipUnless(CASSANDRA_VERSION >= '2.1', 'Cassandra version 2.1 or greater required')
greaterthancass21 = unittest.skipUnless(CASSANDRA_VERSION >= '2.2', 'Cassandra version 2.2 or greater required')
greaterthanorequalcass30 = unittest.skipUnless(CASSANDRA_VERSION >= '3.0', 'Cassandra version 3.0 or greater required')
greaterthanorequalcass36 = unittest.skipUnless(CASSANDRA_VERSION >= '3.6', 'Cassandra version 3.6 or greater required')
greaterthanorequalcass3_10 = unittest.skipUnless(CASSANDRA_VERSION >= '3.10', 'Cassandra version 3.10 or greater required')
greaterthanorequalcass3_11 = unittest.skipUnless(CASSANDRA_VERSION >= '3.11', 'Cassandra version 3.10 or greater required')
lessthancass30 = unittest.skipUnless(CASSANDRA_VERSION < '3.0', 'Cassandra version less then 3.0 required')
dseonly = unittest.skipUnless(DSE_VERSION, "Test is only applicalbe to DSE clusters")
pypy = unittest.skipUnless(platform.python_implementation() == "PyPy", "Test is skipped unless it's on PyPy")
notpy3 = unittest.skipIf(sys.version_info >= (3, 0), "Test not applicable for Python 3.x runtime")
<<<<<<< HEAD
requiresmallclockgranularity = unittest.skipIf("Windows" in platform.system() or "async" in EVENT_LOOP_MANAGER,
                                               "This test is not suitible for environments with large clock granularity")
=======
requiressimulacron = unittest.skipIf(SIMULACRON_JAR is None, "Simulacron jar hasn't been specified")
>>>>>>> 52824228


def wait_for_node_socket(node, timeout):
    binary_itf = node.network_interfaces['binary']
    if not common.check_socket_listening(binary_itf, timeout=timeout):
        log.warn("Unable to connect to binary socket for node " + node.name)
    else:
        log.debug("Node %s is up and listening " % (node.name,))


def check_socket_listening(itf, timeout=60):
    end = time.time() + timeout
    while time.time() <= end:
        try:
            sock = socket.socket()
            sock.connect(itf)
            sock.close()
            return True
        except socket.error:
            # Try again in another 200ms
            time.sleep(.2)
            continue
    return False


def get_cluster():
    return CCM_CLUSTER


def get_node(node_id):
    return CCM_CLUSTER.nodes['node%s' % node_id]


def use_multidc(dc_list, workloads=[]):
    use_cluster(MULTIDC_CLUSTER_NAME, dc_list, start=True, workloads=workloads)


def use_singledc(start=True, workloads=[]):
    use_cluster(CLUSTER_NAME, [3], start=start, workloads=workloads)


def use_single_node(start=True, workloads=[]):
    use_cluster(SINGLE_NODE_CLUSTER_NAME, [1], start=start, workloads=workloads)


def remove_cluster():
    if USE_CASS_EXTERNAL or KEEP_TEST_CLUSTER:
        return

    global CCM_CLUSTER
    if CCM_CLUSTER:
        log.debug("Removing cluster {0}".format(CCM_CLUSTER.name))
        tries = 0
        while tries < 100:
            try:
                CCM_CLUSTER.remove()
                CCM_CLUSTER = None
                return
            except OSError:
                ex_type, ex, tb = sys.exc_info()
                log.warn("{0}: {1} Backtrace: {2}".format(ex_type.__name__, ex, traceback.extract_tb(tb)))
                del tb
                tries += 1
                time.sleep(1)

        raise RuntimeError("Failed to remove cluster after 100 attempts")


def is_current_cluster(cluster_name, node_counts):
    global CCM_CLUSTER
    if CCM_CLUSTER and CCM_CLUSTER.name == cluster_name:
        if [len(list(nodes)) for dc, nodes in
                groupby(CCM_CLUSTER.nodelist(), lambda n: n.data_center)] == node_counts:
            return True
    return False


def use_cluster(cluster_name, nodes, ipformat=None, start=True, workloads=[]):
    set_default_cass_ip()

    global CCM_CLUSTER
    if USE_CASS_EXTERNAL:
        if CCM_CLUSTER:
            log.debug("Using external CCM cluster {0}".format(CCM_CLUSTER.name))
        else:
            log.debug("Using unnamed external cluster")
        setup_keyspace(ipformat=ipformat, wait=False)
        return

    if is_current_cluster(cluster_name, nodes):
        log.debug("Using existing cluster, matching topology: {0}".format(cluster_name))
    else:
        if CCM_CLUSTER:
            log.debug("Stopping existing cluster, topology mismatch: {0}".format(CCM_CLUSTER.name))
            CCM_CLUSTER.stop()

        try:
            CCM_CLUSTER = CCMClusterFactory.load(path, cluster_name)
            log.debug("Found existing CCM cluster, {0}; clearing.".format(cluster_name))
            CCM_CLUSTER.clear()
            CCM_CLUSTER.set_install_dir(**CCM_KWARGS)
        except Exception:
            ex_type, ex, tb = sys.exc_info()
            log.warn("{0}: {1} Backtrace: {2}".format(ex_type.__name__, ex, traceback.extract_tb(tb)))
            del tb

            log.debug("Creating new CCM cluster, {0}, with args {1}".format(cluster_name, CCM_KWARGS))
            if DSE_VERSION:
                log.error("creating dse cluster")
                CCM_CLUSTER = DseCluster(path, cluster_name, **CCM_KWARGS)
            else:
                CCM_CLUSTER = CCMCluster(path, cluster_name, **CCM_KWARGS)
            CCM_CLUSTER.set_configuration_options({'start_native_transport': True})
            if CASSANDRA_VERSION >= '2.2':
                CCM_CLUSTER.set_configuration_options({'enable_user_defined_functions': True})
                if CASSANDRA_VERSION >= '3.0':
                    CCM_CLUSTER.set_configuration_options({'enable_scripted_user_defined_functions': True})
            if 'spark' in workloads:
                config_options = {"initial_spark_worker_resources": 0.1}
                CCM_CLUSTER.set_dse_configuration_options(config_options)
            common.switch_cluster(path, cluster_name)
            CCM_CLUSTER.populate(nodes, ipformat=ipformat)
    try:
        jvm_args = []
        # This will enable the Mirroring query handler which will echo our custom payload k,v pairs back

        if 'graph' not in workloads:
            if PROTOCOL_VERSION >= 4:
                jvm_args = [" -Dcassandra.custom_query_handler_class=org.apache.cassandra.cql3.CustomPayloadMirroringQueryHandler"]
        if(len(workloads) > 0):
            for node in CCM_CLUSTER.nodes.values():
                node.set_workloads(workloads)
        if start:
            log.debug("Starting CCM cluster: {0}".format(cluster_name))
            CCM_CLUSTER.start(wait_for_binary_proto=True, wait_other_notice=True, jvm_args=jvm_args)
            # Added to wait for slow nodes to start up
            for node in CCM_CLUSTER.nodes.values():
                wait_for_node_socket(node, 120)
            setup_keyspace(ipformat=ipformat)
    except Exception:
        log.exception("Failed to start CCM cluster; removing cluster.")

        if os.name == "nt":
            if CCM_CLUSTER:
                for node in CCM_CLUSTER.nodes.itervalues():
                    os.system("taskkill /F /PID " + str(node.pid))
        else:
            call(["pkill", "-9", "-f", ".ccm"])
        remove_cluster()
        raise


def teardown_package():
    if USE_CASS_EXTERNAL or KEEP_TEST_CLUSTER:
        return
    # when multiple modules are run explicitly, this runs between them
    # need to make sure CCM_CLUSTER is properly cleared for that case
    remove_cluster()
    for cluster_name in [CLUSTER_NAME, MULTIDC_CLUSTER_NAME]:
        try:
            cluster = CCMClusterFactory.load(path, cluster_name)
            try:
                cluster.remove()
                log.info('Removed cluster: %s' % cluster_name)
            except Exception:
                log.exception('Failed to remove cluster: %s' % cluster_name)

        except Exception:
            log.warning('Did not find cluster: %s' % cluster_name)


def execute_until_pass(session, query):
    tries = 0
    while tries < 100:
        try:
            return session.execute(query)
        except (ConfigurationException, AlreadyExists, InvalidRequest):
            log.warn("Received already exists from query {0}   not exiting".format(query))
            # keyspace/table was already created/dropped
            return
        except (OperationTimedOut, ReadTimeout, ReadFailure, WriteTimeout, WriteFailure):
            ex_type, ex, tb = sys.exc_info()
            log.warn("{0}: {1} Backtrace: {2}".format(ex_type.__name__, ex, traceback.extract_tb(tb)))
            del tb
            tries += 1

    raise RuntimeError("Failed to execute query after 100 attempts: {0}".format(query))


def execute_with_long_wait_retry(session, query, timeout=30):
    tries = 0
    while tries < 10:
        try:
            return session.execute(query, timeout=timeout)
        except (ConfigurationException, AlreadyExists):
            log.warn("Received already exists from query {0}    not exiting".format(query))
            # keyspace/table was already created/dropped
            return
        except (OperationTimedOut, ReadTimeout, ReadFailure, WriteTimeout, WriteFailure):
            ex_type, ex, tb = sys.exc_info()
            log.warn("{0}: {1} Backtrace: {2}".format(ex_type.__name__, ex, traceback.extract_tb(tb)))
            del tb
            tries += 1

    raise RuntimeError("Failed to execute query after 100 attempts: {0}".format(query))


def execute_with_retry_tolerant(session, query, retry_exceptions, escape_exception):
    # TODO refactor above methods into this one for code reuse
    tries = 0
    while tries < 100:
        try:
            tries += 1
            rs = session.execute(query)
            return rs
        except escape_exception:
            return
        except retry_exceptions:
            time.sleep(.1)

    raise RuntimeError("Failed to execute query after 100 attempts: {0}".format(query))


def drop_keyspace_shutdown_cluster(keyspace_name, session, cluster):
    try:
        execute_with_long_wait_retry(session, "DROP KEYSPACE {0}".format(keyspace_name))
    except:
        log.warn("Error encountered when droping keyspace {0}".format(keyspace_name))
        ex_type, ex, tb = sys.exc_info()
        log.warn("{0}: {1} Backtrace: {2}".format(ex_type.__name__, ex, traceback.extract_tb(tb)))
        del tb
    finally:
        log.warn("Shutting down cluster")
        cluster.shutdown()


def setup_keyspace(ipformat=None, wait=True):
    # wait for nodes to startup
    if wait:
        time.sleep(10)

    if not ipformat:
        cluster = Cluster(protocol_version=PROTOCOL_VERSION)
    else:
        cluster = Cluster(contact_points=["::1"], protocol_version=PROTOCOL_VERSION)
    session = cluster.connect()

    try:
        for ksname in ('test1rf', 'test2rf', 'test3rf'):
            if ksname in cluster.metadata.keyspaces:
                execute_until_pass(session, "DROP KEYSPACE %s" % ksname)

        ddl = '''
            CREATE KEYSPACE test3rf
            WITH replication = {'class': 'SimpleStrategy', 'replication_factor': '3'}'''
        execute_with_long_wait_retry(session, ddl)

        ddl = '''
            CREATE KEYSPACE test2rf
            WITH replication = {'class': 'SimpleStrategy', 'replication_factor': '2'}'''
        execute_with_long_wait_retry(session, ddl)

        ddl = '''
            CREATE KEYSPACE test1rf
            WITH replication = {'class': 'SimpleStrategy', 'replication_factor': '1'}'''
        execute_with_long_wait_retry(session, ddl)

        ddl_3f = '''
            CREATE TABLE test3rf.test (
                k int PRIMARY KEY,
                v int )'''
        execute_with_long_wait_retry(session, ddl_3f)

        ddl_1f = '''
                    CREATE TABLE test1rf.test (
                        k int PRIMARY KEY,
                        v int )'''
        execute_with_long_wait_retry(session, ddl_1f)

    except Exception:
        traceback.print_exc()
        raise
    finally:
        cluster.shutdown()


class UpDownWaiter(object):

    def __init__(self, host):
        self.down_event = Event()
        self.up_event = Event()
        host.monitor.register(self)

    def on_up(self, host):
        self.up_event.set()

    def on_down(self, host):
        self.down_event.set()

    def wait_for_down(self):
        self.down_event.wait()

    def wait_for_up(self):
        self.up_event.wait()


class BasicKeyspaceUnitTestCase(unittest.TestCase):
    """
    This is basic unit test case that provides various utility methods that can be leveraged for testcase setup and tear
    down
    """
    @property
    def keyspace_name(self):
        return self.ks_name

    @property
    def class_table_name(self):
        return self.ks_name

    @property
    def function_table_name(self):
        return self._testMethodName.lower()

    @property
    def keyspace_table_name(self):
        return "{0}.{1}".format(self.keyspace_name, self._testMethodName.lower())

    @classmethod
    def drop_keyspace(cls):
        execute_with_long_wait_retry(cls.session, "DROP KEYSPACE {0}".format(cls.ks_name))

    @classmethod
    def create_keyspace(cls, rf):
        ddl = "CREATE KEYSPACE {0} WITH replication = {{'class': 'SimpleStrategy', 'replication_factor': '{1}'}}".format(cls.ks_name, rf)
        execute_with_long_wait_retry(cls.session, ddl)

    @classmethod
    def common_setup(cls, rf, keyspace_creation=True, create_class_table=False, metrics=False):
        cls.cluster = Cluster(protocol_version=PROTOCOL_VERSION, metrics_enabled=metrics)
        cls.session = cls.cluster.connect(wait_for_all_pools=True)
        cls.ks_name = cls.__name__.lower()
        if keyspace_creation:
            cls.create_keyspace(rf)
        cls.cass_version, cls.cql_version = get_server_versions()

        if create_class_table:

            ddl = '''
                CREATE TABLE {0}.{1} (
                    k int PRIMARY KEY,
                    v int )'''.format(cls.ks_name, cls.ks_name)
            execute_until_pass(cls.session, ddl)

    def create_function_table(self):
            ddl = '''
                CREATE TABLE {0}.{1} (
                    k int PRIMARY KEY,
                    v int )'''.format(self.keyspace_name, self.function_table_name)
            execute_until_pass(self.session, ddl)

    def drop_function_table(self):
            ddl = "DROP TABLE {0}.{1} ".format(self.keyspace_name, self.function_table_name)
            execute_until_pass(self.session, ddl)


class MockLoggingHandler(logging.Handler):
    """Mock logging handler to check for expected logs."""

    def __init__(self, *args, **kwargs):
        self.reset()
        logging.Handler.__init__(self, *args, **kwargs)

    def emit(self, record):
        self.messages[record.levelname.lower()].append(record.getMessage())

    def reset(self):
        self.messages = {
            'debug': [],
            'info': [],
            'warning': [],
            'error': [],
            'critical': [],
        }

    def get_message_count(self, level, sub_string):
        count = 0
        for msg in self.messages.get(level):
            if sub_string in msg:
                count+=1
        return count


class BasicExistingKeyspaceUnitTestCase(BasicKeyspaceUnitTestCase):
    """
    This is basic unit test defines class level teardown and setup methods. It assumes that keyspace is already defined, or created as part of the test.
    """
    @classmethod
    def setUpClass(cls):
        cls.common_setup(1, keyspace_creation=False)

    @classmethod
    def tearDownClass(cls):
        cls.cluster.shutdown()


class BasicSharedKeyspaceUnitTestCase(BasicKeyspaceUnitTestCase):
    """
    This is basic unit test case that can be leveraged to scope a keyspace to a specific test class.
    creates a keyspace named after the testclass with a rf of 1.
    """
    @classmethod
    def setUpClass(cls):
        cls.common_setup(1)

    @classmethod
    def tearDownClass(cls):
        drop_keyspace_shutdown_cluster(cls.ks_name, cls.session, cls.cluster)


class BasicSharedKeyspaceUnitTestCaseRF1(BasicSharedKeyspaceUnitTestCase):
    """
    This is basic unit test case that can be leveraged to scope a keyspace to a specific test class.
    creates a keyspace named after the testclass with a rf of 1, and a table named after the class
    """
    @classmethod
    def setUpClass(self):
        self.common_setup(1, True)


class BasicSharedKeyspaceUnitTestCaseRF2(BasicSharedKeyspaceUnitTestCase):
    """
    This is basic unit test case that can be leveraged to scope a keyspace to a specific test class.
    creates a keyspace named after the test class with a rf of 2, and a table named after the class
    """
    @classmethod
    def setUpClass(self):
        self.common_setup(2)


class BasicSharedKeyspaceUnitTestCaseRF3(BasicSharedKeyspaceUnitTestCase):
    """
    This is basic unit test case that can be leveraged to scope a keyspace to a specific test class.
    creates a keyspace named after the test class with a rf of 3
    """
    @classmethod
    def setUpClass(self):
        self.common_setup(3)


class BasicSharedKeyspaceUnitTestCaseRF3WM(BasicSharedKeyspaceUnitTestCase):
    """
    This is basic unit test case that can be leveraged to scope a keyspace to a specific test class.
    creates a keyspace named after the test class with a rf of 3 with metrics enabled
    """
    @classmethod
    def setUpClass(self):
        self.common_setup(3, True, True, True)


class BasicSharedKeyspaceUnitTestCaseWFunctionTable(BasicSharedKeyspaceUnitTestCase):
    """"
    This is basic unit test case that can be leveraged to scope a keyspace to a specific test class.
    creates a keyspace named after the test class with a rf of 3 and a table named after the class
    the table is scoped to just the unit test and will be removed.

    """
    def setUp(self):
        self.create_function_table()

    def tearDown(self):
        self.drop_function_table()


class BasicSegregatedKeyspaceUnitTestCase(BasicKeyspaceUnitTestCase):
    """
    This unit test will create and teardown a keyspace for each individual unit tests.
    It has overhead and should only be used with complex unit test were sharing a keyspace will
    cause issues.
    """
    def setUp(self):
        self.common_setup(1)

    def tearDown(self):
        drop_keyspace_shutdown_cluster(self.ks_name, self.session, self.cluster)


class BasicExistingSegregatedKeyspaceUnitTestCase(BasicKeyspaceUnitTestCase):
    """
    This unit test will create and teardown or each individual unit tests. It assumes that keyspace is existing
    or created as part of a test.
    It has some overhead and should only be used when sharing cluster/session is not feasible.
    """
    def setUp(self):
        self.common_setup(1, keyspace_creation=False)

    def tearDown(self):
        self.cluster.shutdown()<|MERGE_RESOLUTION|>--- conflicted
+++ resolved
@@ -265,12 +265,9 @@
 dseonly = unittest.skipUnless(DSE_VERSION, "Test is only applicalbe to DSE clusters")
 pypy = unittest.skipUnless(platform.python_implementation() == "PyPy", "Test is skipped unless it's on PyPy")
 notpy3 = unittest.skipIf(sys.version_info >= (3, 0), "Test not applicable for Python 3.x runtime")
-<<<<<<< HEAD
 requiresmallclockgranularity = unittest.skipIf("Windows" in platform.system() or "async" in EVENT_LOOP_MANAGER,
                                                "This test is not suitible for environments with large clock granularity")
-=======
 requiressimulacron = unittest.skipIf(SIMULACRON_JAR is None, "Simulacron jar hasn't been specified")
->>>>>>> 52824228
 
 
 def wait_for_node_socket(node, timeout):
